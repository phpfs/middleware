--- conflicted
+++ resolved
@@ -751,13 +751,7 @@
     fi
 
     # Tell it to look in /.mount for the packages.
-<<<<<<< HEAD
-    /usr/local/bin/freenas-install -P /.mount/${AVATAR_PROJECT:-FreeNAS}/Packages \
-	-M /.mount/${AVATAR_PROJECT:-FreeNAS}-MANIFEST \
-	/tmp/data
-=======
     /usr/local/bin/freenas-install -P /.mount/${OS}/Packages -M /.mount/${OS}-MANIFEST /tmp/data
->>>>>>> 64aceed7
     
     rm -f /tmp/data/conf/default/etc/fstab /tmp/data/conf/base/etc/fstab
     echo "freenas-boot/grub	/boot/grub	zfs	rw,noatime	1	0" > /tmp/data/etc/fstab
